// Copyright 2018-2019 Parity Technologies (UK) Ltd.
// This file is part of substrate-archive.

// substrate-archive is free software: you can redistribute it and/or modify
// it under the terms of the GNU General Public License as published by
// the Free Software Foundation, either version 3 of the License, or
// (at your option) any later version.

// substrate-archive is distributed in the hope that it will be useful,
// but WITHOUT ANY WARRANTY; without even the implied warranty of
// MERCHANTABILITY or FITNESS FOR A PARTICULAR PURPOSE.  See the
// GNU General Public License for more details.

// You should have received a copy of the GNU General Public License
// along with substrate-archive.  If not, see <http://www.gnu.org/licenses/>.

// #![allow(warnings)]
#![forbid(unsafe_code)]

#[cfg(not(target_env = "msvc"))]
use jemallocator::Jemalloc;

#[cfg(not(target_env = "msvc"))]
#[global_allocator]
static GLOBAL: Jemalloc = Jemalloc;

mod actors;
pub mod archive;
pub mod backend;
mod database;
mod error;
mod migrations;
mod queries;
mod rpc;
#[cfg(test)]
mod simple_db;
mod sql_block_builder;
mod types;
mod util;

pub use actors::ArchiveContext;
pub use archive::{Archive, ArchiveConfig};
pub use error::Error;
pub use migrations::MigrationConfig;
pub use types::Substrate;

#[cfg(feature = "logging")]
pub use util::init_logger;

// Re-Exports

pub use sc_executor::native_executor_instance;
pub use sp_blockchain::Error as BlockchainError;
<<<<<<< HEAD
pub mod chain_traits {
=======
pub use sp_runtime::MultiSignature;
pub mod chain_traits  {
>>>>>>> d76fd100
    //! Traits defining functions on the client needed for indexing
    pub use sc_client_api::client::BlockBackend;
    pub use sp_blockchain::{HeaderBackend, HeaderMetadata};
    pub use sp_runtime::traits::{BlakeTwo256, Block, Verify, IdentifyAccount};
}<|MERGE_RESOLUTION|>--- conflicted
+++ resolved
@@ -51,14 +51,10 @@
 
 pub use sc_executor::native_executor_instance;
 pub use sp_blockchain::Error as BlockchainError;
-<<<<<<< HEAD
+pub use sp_runtime::MultiSignature;
 pub mod chain_traits {
-=======
-pub use sp_runtime::MultiSignature;
-pub mod chain_traits  {
->>>>>>> d76fd100
     //! Traits defining functions on the client needed for indexing
     pub use sc_client_api::client::BlockBackend;
     pub use sp_blockchain::{HeaderBackend, HeaderMetadata};
-    pub use sp_runtime::traits::{BlakeTwo256, Block, Verify, IdentifyAccount};
+    pub use sp_runtime::traits::{BlakeTwo256, Block, IdentifyAccount, Verify};
 }